--- conflicted
+++ resolved
@@ -256,8 +256,7 @@
       if (verbose) {
         clog << "End of Sequence after " << frame << " frames" << endl;
       }
-<<<<<<< HEAD
-      return EXIT_SUCCESS;
+      break;
     case AUXILIARY_DATA:
       if (du.length()<0) throw std::logic_error("Auxilliary data length is less than zero.");
       inStream.seekg(du.length(),ios_base::cur);
@@ -265,8 +264,6 @@
     case PADDING_DATA:
       if (du.length()<0) throw std::logic_error("Padding data length is less than zero.");
       inStream.seekg(du.length(),ios_base::cur);
-=======
->>>>>>> b879ca80
       break;
     case LD_PICTURE:
       {
